--- conflicted
+++ resolved
@@ -1,400 +1,374 @@
-use anyhow::Result;
-use serde::{Deserialize, Serialize};
-use std::collections::HashMap;
-use std::net::{IpAddr, Ipv4Addr, SocketAddr};
-use std::sync::Arc;
-use std::time::{Duration, SystemTime, UNIX_EPOCH};
-use tokio::sync::{mpsc, Mutex};
-use tokio::net::{TcpListener as TokioTcpListener, TcpStream as TokioTcpStream};
-use tokio::io::{AsyncReadExt, AsyncWriteExt};
-
-// 网络配置常量
-const CONNECTION_TIMEOUT: Duration = Duration::from_secs(10);
-const MESSAGE_MAX_SIZE: usize = 10 * 1024 * 1024; // 10MB最大消息大小
-
-/// 剪贴板同步内容
-#[derive(Debug, Clone, Serialize, Deserialize)]
-pub enum ClipboardContent {
-    Text(String),
-    Image { width: u32, height: u32, data: Vec<u8> },
-}
-
-impl ClipboardContent {
-    /// 获取内容预览
-    pub fn preview(&self, max_length: usize) -> String {
-        match self {
-            ClipboardContent::Text(text) => {
-                if text.chars().count() > max_length {
-                    let truncated: String = text.chars().take(max_length).collect();
-                    format!("{}...", truncated)
-                } else {
-                    text.clone()
-                }
-            }
-            ClipboardContent::Image { width, height, .. } => {
-                format!("图片 {}x{}", width, height)
-            }
-        }
-    }
-}
-
-/// 剪贴板同步消息
-#[derive(Debug, Clone, Serialize, Deserialize)]
-pub struct ClipboardMessage {
-    pub content: ClipboardContent,
-    pub timestamp: u64,
-    pub sender_id: String,
-    pub sender_name: String,
-}
-
-impl ClipboardMessage {
-    /// 创建文本消息
-    pub fn new_text(content: String, sender_id: String, sender_name: String) -> Self {
-        Self {
-            content: ClipboardContent::Text(content),
-            timestamp: SystemTime::now()
-                .duration_since(UNIX_EPOCH)
-                .unwrap()
-                .as_secs(),
-            sender_id,
-            sender_name,
-        }
-    }
-
-    /// 创建图片消息
-    pub fn new_image(width: u32, height: u32, data: Vec<u8>, sender_id: String, sender_name: String) -> Self {
-        Self {
-            content: ClipboardContent::Image { width, height, data },
-            timestamp: SystemTime::now()
-                .duration_since(UNIX_EPOCH)
-                .unwrap()
-                .as_secs(),
-            sender_id,
-            sender_name,
-        }
-    }
-
-    /// 序列化为字节
-    pub fn to_bytes(&self) -> Result<Vec<u8>> {
-        serde_json::to_vec(self).map_err(Into::into)
-    }
-
-    /// 从字节反序列化
-    pub fn from_bytes(data: &[u8]) -> Result<Self> {
-        serde_json::from_slice(data).map_err(Into::into)
-    }
-}
-
-/// 网络管理器
-#[derive(Clone)]
-pub struct NetworkManager {
-    device_name: String,
-    connections: Arc<Mutex<HashMap<String, TokioTcpStream>>>,
-    message_sender: Arc<Mutex<Option<mpsc::UnboundedSender<ClipboardMessage>>>>,
-    is_running: Arc<Mutex<bool>>,
-}
-
-impl NetworkManager {
-    /// 创建新的网络管理器
-    pub fn new(device_name: String) -> Self {
-        println!("🌐 启动网络通信服务...");
-        
-        println!("📱 设备名称: {}", device_name);
-        
-        Self {
-            device_name,
-            connections: Arc::new(Mutex::new(HashMap::new())),
-            message_sender: Arc::new(Mutex::new(None)),
-            is_running: Arc::new(Mutex::new(false)),
-        }
-    }
-
-    /// 设置消息处理器
-    pub async fn setup_message_handler(&self) -> mpsc::UnboundedReceiver<ClipboardMessage> {
-        let (sender, receiver) = mpsc::unbounded_channel();
-        *self.message_sender.lock().await = Some(sender);
-        receiver
-    }
-
-    /// 启动网络服务（作为服务器监听连接）
-    pub async fn start_server(&self, port: u16) -> Result<()> {
-        *self.is_running.lock().await = true;
-        
-        // 启动TCP数据服务器
-        self.start_data_server(port).await?;
-        
-        println!("✅ 网络服务启动完成，监听端口: {}", port);
-        Ok(())
-    }
-
-    /// 启动TCP数据服务器
-    async fn start_data_server(&self, port: u16) -> Result<()> {
-        let listener = TokioTcpListener::bind(SocketAddr::new(
-            IpAddr::V4(Ipv4Addr::UNSPECIFIED),
-            port,
-        )).await?;
-        
-        println!("🔄 TCP数据服务器启动在端口  {}", port);
-        
-        let message_sender = self.message_sender.clone();
-        let device_name = self.device_name.clone();
-        let is_running = self.is_running.clone();
-        let connections = self.connections.clone();
-        
-        tokio::spawn(async move {
-            while *is_running.lock().await {
-                match listener.accept().await {
-                    Ok((stream, addr)) => {
-                        println!("📥 接受来自 {} 的连接", addr);
-                        
-                        let message_sender = message_sender.clone();
-                        let device_name = device_name.clone();
-                        let connections = connections.clone();
-                        
-                        // 为每个连接生成一个唯一标识符
-                        let device_id = format!("client_{}", addr);
-                        
-                        // 将连接保存到服务器的连接池中
-                        connections.lock().await.insert(device_id.clone(), stream);
-
-                        println!("✅ 添加与 {} 的连接", device_id);
-                        println!("connections len: {}", connections.lock().await.len());
-                        
-                        // 从连接池中获取连接的可变引用
-                        if let Some(stream) = connections.lock().await.get_mut(&device_id) {
-                            let _ = Self::handle_tcp_connection(stream, message_sender, device_name).await;
-                        }
-                        
-                        // 删除连接
-                        connections.lock().await.remove(&device_id);
-                        println!("📤 断开与 {} 的连接", addr);
-                    }
-                    Err(e) => {
-                        eprintln!("❌ 接受连接失败: {}", e);
-                        tokio::time::sleep(Duration::from_millis(100)).await;
-                    }
-                }
-            }
-        });
-        
-        Ok(())
-    }
-
-    /// 从连接中读取消息
-    async fn read_message(
-        stream: &mut TokioTcpStream,
-        message_sender: Arc<Mutex<Option<mpsc::UnboundedSender<ClipboardMessage>>>>,
-        device_name: String,
-    ) -> Result<()> {
-        // 读取消息长度（4字节）
-        let mut len_buf = [0u8; 4];
-        match stream.read_exact(&mut len_buf).await {
-            Ok(_) => {},
-            Err(_) => return Err(anyhow::anyhow!("连接断开")), // 连接断开
-        }
-        
-<<<<<<< HEAD
-        loop {
-            // 首先读取消息长度（4字节）
-        let mut len_buf = [0u8; 4];
-        match stream.read_exact(&mut len_buf).await {
-            Ok(_) => {},
-                Err(_) => break, // 连接断开
-        }
-        
-        let message_len = u32::from_be_bytes(len_buf) as usize;
-        if message_len > MESSAGE_MAX_SIZE {
-                eprintln!("❌ 消息过大: {} bytes", message_len);
-                break;
-        }
-        
-        // 读取消息内容
-            buffer.resize(message_len, 0);
-=======
-        let message_len = u32::from_be_bytes(len_buf) as usize;
-        if message_len > MESSAGE_MAX_SIZE {
-            return Err(anyhow::anyhow!("消息过大: {} bytes", message_len));
-        }
-        
-        // 读取消息内容
-        let mut buffer = vec![0u8; message_len];
->>>>>>> a35f9561
-        stream.read_exact(&mut buffer).await?;
-        
-        match ClipboardMessage::from_bytes(&buffer) {
-            Ok(message) => {
-                println!("📨 收到消息: {} (来自: {})", 
-                         message.content.preview(50), 
-                         message.sender_name);
-                
-                // 转发消息给处理器
-                if let Some(sender) = message_sender.lock().await.as_ref() {
-                    if let Err(e) = sender.send(message) {
-                        eprintln!("❌ 转发消息失败: {}", e);
-                    }
-                }
-<<<<<<< HEAD
-            }
-            Err(e) => {
-                    eprintln!("❌ 解析消息失败: {}", e);
-                }
-=======
-                Ok(())
-            }
-            Err(e) => {
-                Err(anyhow::anyhow!("解析消息失败: {}", e))
->>>>>>> a35f9561
-            }
-        }
-    }
-
-    /// 连接到指定设备
-    pub async fn connect_to_device(&self, ip: &str, port: u16) -> Result<String> {
-        let ip_addr: IpAddr = ip.parse().map_err(|e| anyhow::anyhow!("无效的IP地址: {}", e))?;
-        let addr = SocketAddr::new(ip_addr, port);
-        
-        println!("🔗 正在连接到设备: {}:{}", ip, port);
-        
-        match tokio::time::timeout(CONNECTION_TIMEOUT, TokioTcpStream::connect(addr)).await {
-            Ok(Ok(stream)) => {
-                println!("✅ 成功连接到设备 {}:{}", ip, port);
-                
-                // 生成设备标识符
-                let device_id = format!("server_{}:{}", ip, port);
-                
-                // 保存连接
-                self.connections.lock().await.insert(device_id.clone(), stream);
-                
-                // 启动消息接收任务
-                let message_sender = self.message_sender.clone();
-                let device_name = self.device_name.clone();
-                let connections = self.connections.clone();
-                let device_id_clone = device_id.clone();
-                
-                tokio::spawn(async move {
-                    loop {
-                        // 检查连接是否仍然存在
-                        let has_connection = {
-                            let conns = connections.lock().await;
-                            conns.contains_key(&device_id_clone)
-                        };
-                        
-                        if !has_connection {
-                            break;
-                        }
-                        
-                        // 尝试读取消息
-                        let read_result = {
-                            let mut conns = connections.lock().await;
-                            if let Some(stream) = conns.get_mut(&device_id_clone) {
-                                Self::read_message(stream, message_sender.clone(), device_name.clone()).await
-                            } else {
-                                break;
-                            }
-                        };
-                        
-                        // 如果读取失败，可能是连接断开
-                        if let Err(e) = read_result {
-                            eprintln!("❌ 读取消息失败: {}", e);
-                            // 从连接池中移除连接
-                            connections.lock().await.remove(&device_id_clone);
-                            break;
-                        }
-                        
-                        // 短暂休眠以避免忙等待
-                        tokio::time::sleep(Duration::from_millis(10)).await;
-                    }
-                    
-                    println!("📤 断开与 {} 的连接", device_id_clone);
-                });
-                
-                Ok(device_id)
-            }
-            Ok(Err(e)) => Err(anyhow::anyhow!("连接失败: {}", e)),
-            Err(_) => Err(anyhow::anyhow!("连接超时")),
-        }
-    }
-
-    /// 广播剪贴板消息到所有连接的设备
-    pub async fn broadcast_message(&self, message: ClipboardMessage) -> Result<()> {
-        let data = message.to_bytes()?;
-        let message_len = data.len() as u32;
-        
-        // 准备发送的数据：4字节长度 + 消息内容
-        let mut send_data = Vec::with_capacity(4 + data.len());
-        send_data.extend_from_slice(&message_len.to_be_bytes());
-        send_data.extend_from_slice(&data);
-        
-        // 记录日志
-        match &message.content {
-            ClipboardContent::Text(text) => {
-                println!("📤 广播文本内容: {}", text);
-            }
-            ClipboardContent::Image { width, height, .. } => {
-                println!("📤 广播图片内容: {}x{}", width, height);
-            }
-        }
-        
-        // 向所有连接的设备发送消息
-        let mut connections = self.connections.lock().await;
-        let mut failed_connections = Vec::new();
-        println!("connections len: {}", connections.len());
-        for (device_id, stream) in connections.iter_mut() {
-            match stream.write_all(&send_data).await {
-                Ok(_) => {
-                    println!("✅ 消息已发送到: {}", device_id);
-                }
-                Err(e) => {
-                    eprintln!("❌ 发送到 {} 失败: {}", device_id, e);
-                    failed_connections.push(device_id.clone());
-                }
-            }
-        }
-        
-        // 清理失败的连接
-        for device_id in failed_connections {
-            connections.remove(&device_id);
-        }
-        
-        Ok(())
-    }
-
-    /// 广播文本内容
-    pub async fn broadcast_clipboard(&self, content: &str) -> Result<()> {
-        // 使用固定ID作为发送者ID
-        let message = ClipboardMessage::new_text(
-            content.to_string(),
-            "local_device".to_string(),
-            self.device_name.clone(),
-        );
-        self.broadcast_message(message).await
-    }
-
-    /// 广播图片内容
-    pub async fn broadcast_image(&self, width: u32, height: u32, data: Vec<u8>) -> Result<()> {
-        // 使用固定ID作为发送者ID
-        let message = ClipboardMessage::new_image(
-            width,
-            height,
-            data,
-            "local_device".to_string(),
-            self.device_name.clone(),
-        );
-        self.broadcast_message(message).await
-    }
-
-    /// 停止网络服务
-    pub async fn shutdown(&self) {
-        *self.is_running.lock().await = false;
-        
-        // 关闭所有连接
-        self.connections.lock().await.clear();
-        
-        println!("🔴 网络服务已停止");
-    }
-
-    /// 获取设备名称
-    pub fn get_device_name(&self) -> &str {
-        &self.device_name
-    }
+use anyhow::Result;
+use serde::{Deserialize, Serialize};
+use std::collections::HashMap;
+use std::net::{IpAddr, Ipv4Addr, SocketAddr};
+use std::sync::Arc;
+use std::time::{Duration, SystemTime, UNIX_EPOCH};
+use tokio::sync::{mpsc, Mutex};
+use tokio::net::{TcpListener as TokioTcpListener, TcpStream as TokioTcpStream};
+use tokio::io::{AsyncReadExt, AsyncWriteExt};
+
+// 网络配置常量
+const CONNECTION_TIMEOUT: Duration = Duration::from_secs(10);
+const MESSAGE_MAX_SIZE: usize = 10 * 1024 * 1024; // 10MB最大消息大小
+
+/// 剪贴板同步内容
+#[derive(Debug, Clone, Serialize, Deserialize)]
+pub enum ClipboardContent {
+    Text(String),
+    Image { width: u32, height: u32, data: Vec<u8> },
+}
+
+impl ClipboardContent {
+    /// 获取内容预览
+    pub fn preview(&self, max_length: usize) -> String {
+        match self {
+            ClipboardContent::Text(text) => {
+                if text.chars().count() > max_length {
+                    let truncated: String = text.chars().take(max_length).collect();
+                    format!("{}...", truncated)
+                } else {
+                    text.clone()
+                }
+            }
+            ClipboardContent::Image { width, height, .. } => {
+                format!("图片 {}x{}", width, height)
+            }
+        }
+    }
+}
+
+/// 剪贴板同步消息
+#[derive(Debug, Clone, Serialize, Deserialize)]
+pub struct ClipboardMessage {
+    pub content: ClipboardContent,
+    pub timestamp: u64,
+    pub sender_id: String,
+    pub sender_name: String,
+}
+
+impl ClipboardMessage {
+    /// 创建文本消息
+    pub fn new_text(content: String, sender_id: String, sender_name: String) -> Self {
+        Self {
+            content: ClipboardContent::Text(content),
+            timestamp: SystemTime::now()
+                .duration_since(UNIX_EPOCH)
+                .unwrap()
+                .as_secs(),
+            sender_id,
+            sender_name,
+        }
+    }
+
+    /// 创建图片消息
+    pub fn new_image(width: u32, height: u32, data: Vec<u8>, sender_id: String, sender_name: String) -> Self {
+        Self {
+            content: ClipboardContent::Image { width, height, data },
+            timestamp: SystemTime::now()
+                .duration_since(UNIX_EPOCH)
+                .unwrap()
+                .as_secs(),
+            sender_id,
+            sender_name,
+        }
+    }
+
+    /// 序列化为字节
+    pub fn to_bytes(&self) -> Result<Vec<u8>> {
+        serde_json::to_vec(self).map_err(Into::into)
+    }
+
+    /// 从字节反序列化
+    pub fn from_bytes(data: &[u8]) -> Result<Self> {
+        serde_json::from_slice(data).map_err(Into::into)
+    }
+}
+
+/// 网络管理器
+#[derive(Clone)]
+pub struct NetworkManager {
+    device_name: String,
+    connections: Arc<Mutex<HashMap<String, TokioTcpStream>>>,
+    message_sender: Arc<Mutex<Option<mpsc::UnboundedSender<ClipboardMessage>>>>,
+    is_running: Arc<Mutex<bool>>,
+}
+
+impl NetworkManager {
+    /// 创建新的网络管理器
+    pub fn new(device_name: String) -> Self {
+        println!("🌐 启动网络通信服务...");
+        
+        println!("📱 设备名称: {}", device_name);
+        
+        Self {
+            device_name,
+            connections: Arc::new(Mutex::new(HashMap::new())),
+            message_sender: Arc::new(Mutex::new(None)),
+            is_running: Arc::new(Mutex::new(false)),
+        }
+    }
+
+    /// 设置消息处理器
+    pub async fn setup_message_handler(&self) -> mpsc::UnboundedReceiver<ClipboardMessage> {
+        let (sender, receiver) = mpsc::unbounded_channel();
+        *self.message_sender.lock().await = Some(sender);
+        receiver
+    }
+
+    /// 启动网络服务（作为服务器监听连接）
+    pub async fn start_server(&self, port: u16) -> Result<()> {
+        *self.is_running.lock().await = true;
+        
+        // 启动TCP数据服务器
+        self.start_data_server(port).await?;
+        
+        println!("✅ 网络服务启动完成，监听端口: {}", port);
+        Ok(())
+    }
+
+    /// 启动TCP数据服务器
+    async fn start_data_server(&self, port: u16) -> Result<()> {
+        let listener = TokioTcpListener::bind(SocketAddr::new(
+            IpAddr::V4(Ipv4Addr::UNSPECIFIED),
+            port,
+        )).await?;
+        
+        println!("🔄 TCP数据服务器启动在端口  {}", port);
+        
+        let message_sender = self.message_sender.clone();
+        let device_name = self.device_name.clone();
+        let is_running = self.is_running.clone();
+        let connections = self.connections.clone();
+        
+        tokio::spawn(async move {
+            while *is_running.lock().await {
+                match listener.accept().await {
+                    Ok((stream, addr)) => {
+                        println!("📥 接受来自 {} 的连接", addr);
+                        
+                        let message_sender = message_sender.clone();
+                        let device_name = device_name.clone();
+                        let connections = connections.clone();
+                        
+                        // 为每个连接生成一个唯一标识符
+                        let device_id = format!("client_{}", addr);
+                        
+                        // 将连接保存到服务器的连接池中
+                        connections.lock().await.insert(device_id.clone(), stream);
+
+                        println!("✅ 添加与 {} 的连接", device_id);
+                        println!("connections len: {}", connections.lock().await.len());
+                        
+                        // 从连接池中获取连接的可变引用
+                        if let Some(stream) = connections.lock().await.get_mut(&device_id) {
+                            let _ = Self::handle_tcp_connection(stream, message_sender, device_name).await;
+                        }
+                        
+                        // 删除连接
+                        connections.lock().await.remove(&device_id);
+                        println!("📤 断开与 {} 的连接", addr);
+                    }
+                    Err(e) => {
+                        eprintln!("❌ 接受连接失败: {}", e);
+                        tokio::time::sleep(Duration::from_millis(100)).await;
+                    }
+                }
+            }
+        });
+        
+        Ok(())
+    }
+
+    /// 从连接中读取消息
+    async fn read_message(
+        stream: &mut TokioTcpStream,
+        message_sender: Arc<Mutex<Option<mpsc::UnboundedSender<ClipboardMessage>>>>,
+        device_name: String,
+    ) -> Result<()> {
+        // 读取消息长度（4字节）
+        let mut len_buf = [0u8; 4];
+        match stream.read_exact(&mut len_buf).await {
+            Ok(_) => {},
+            Err(_) => return Err(anyhow::anyhow!("连接断开")), // 连接断开
+        }
+        
+        let message_len = u32::from_be_bytes(len_buf) as usize;
+        if message_len > MESSAGE_MAX_SIZE {
+            return Err(anyhow::anyhow!("消息过大: {} bytes", message_len));
+        }
+        
+        // 读取消息内容
+        let mut buffer = vec![0u8; message_len];
+        stream.read_exact(&mut buffer).await?;
+        
+        match ClipboardMessage::from_bytes(&buffer) {
+            Ok(message) => {
+                println!("📨 收到消息: {} (来自: {})", 
+                         message.content.preview(50), 
+                         message.sender_name);
+                
+                // 转发消息给处理器
+                if let Some(sender) = message_sender.lock().await.as_ref() {
+                    if let Err(e) = sender.send(message) {
+                        eprintln!("❌ 转发消息失败: {}", e);
+                    }
+                }
+                Ok(())
+            }
+            Err(e) => {
+                Err(anyhow::anyhow!("解析消息失败: {}", e))
+            }
+        }
+    }
+
+    /// 连接到指定设备
+    pub async fn connect_to_device(&self, ip: &str, port: u16) -> Result<String> {
+        let ip_addr: IpAddr = ip.parse().map_err(|e| anyhow::anyhow!("无效的IP地址: {}", e))?;
+        let addr = SocketAddr::new(ip_addr, port);
+        
+        println!("🔗 正在连接到设备: {}:{}", ip, port);
+        
+        match tokio::time::timeout(CONNECTION_TIMEOUT, TokioTcpStream::connect(addr)).await {
+            Ok(Ok(stream)) => {
+                println!("✅ 成功连接到设备 {}:{}", ip, port);
+                
+                // 生成设备标识符
+                let device_id = format!("server_{}:{}", ip, port);
+                
+                // 保存连接
+                self.connections.lock().await.insert(device_id.clone(), stream);
+                
+                // 启动消息接收任务
+                let message_sender = self.message_sender.clone();
+                let device_name = self.device_name.clone();
+                let connections = self.connections.clone();
+                let device_id_clone = device_id.clone();
+                
+                tokio::spawn(async move {
+                    loop {
+                        // 检查连接是否仍然存在
+                        let has_connection = {
+                            let conns = connections.lock().await;
+                            conns.contains_key(&device_id_clone)
+                        };
+                        
+                        if !has_connection {
+                            break;
+                        }
+                        
+                        // 尝试读取消息
+                        let read_result = {
+                            let mut conns = connections.lock().await;
+                            if let Some(stream) = conns.get_mut(&device_id_clone) {
+                                Self::read_message(stream, message_sender.clone(), device_name.clone()).await
+                            } else {
+                                break;
+                            }
+                        };
+                        
+                        // 如果读取失败，可能是连接断开
+                        if let Err(e) = read_result {
+                            eprintln!("❌ 读取消息失败: {}", e);
+                            // 从连接池中移除连接
+                            connections.lock().await.remove(&device_id_clone);
+                            break;
+                        }
+                        
+                        // 短暂休眠以避免忙等待
+                        tokio::time::sleep(Duration::from_millis(10)).await;
+                    }
+                    
+                    println!("📤 断开与 {} 的连接", device_id_clone);
+                });
+                
+                Ok(device_id)
+            }
+            Ok(Err(e)) => Err(anyhow::anyhow!("连接失败: {}", e)),
+            Err(_) => Err(anyhow::anyhow!("连接超时")),
+        }
+    }
+
+    /// 广播剪贴板消息到所有连接的设备
+    pub async fn broadcast_message(&self, message: ClipboardMessage) -> Result<()> {
+        let data = message.to_bytes()?;
+        let message_len = data.len() as u32;
+        
+        // 准备发送的数据：4字节长度 + 消息内容
+        let mut send_data = Vec::with_capacity(4 + data.len());
+        send_data.extend_from_slice(&message_len.to_be_bytes());
+        send_data.extend_from_slice(&data);
+        
+        // 记录日志
+        match &message.content {
+            ClipboardContent::Text(text) => {
+                println!("📤 广播文本内容: {}", text);
+            }
+            ClipboardContent::Image { width, height, .. } => {
+                println!("📤 广播图片内容: {}x{}", width, height);
+            }
+        }
+        
+        // 向所有连接的设备发送消息
+        let mut connections = self.connections.lock().await;
+        let mut failed_connections = Vec::new();
+        println!("connections len: {}", connections.len());
+        for (device_id, stream) in connections.iter_mut() {
+            match stream.write_all(&send_data).await {
+                Ok(_) => {
+                    println!("✅ 消息已发送到: {}", device_id);
+                }
+                Err(e) => {
+                    eprintln!("❌ 发送到 {} 失败: {}", device_id, e);
+                    failed_connections.push(device_id.clone());
+                }
+            }
+        }
+        
+        // 清理失败的连接
+        for device_id in failed_connections {
+            connections.remove(&device_id);
+        }
+        
+        Ok(())
+    }
+
+    /// 广播文本内容
+    pub async fn broadcast_clipboard(&self, content: &str) -> Result<()> {
+        // 使用固定ID作为发送者ID
+        let message = ClipboardMessage::new_text(
+            content.to_string(),
+            "local_device".to_string(),
+            self.device_name.clone(),
+        );
+        self.broadcast_message(message).await
+    }
+
+    /// 广播图片内容
+    pub async fn broadcast_image(&self, width: u32, height: u32, data: Vec<u8>) -> Result<()> {
+        // 使用固定ID作为发送者ID
+        let message = ClipboardMessage::new_image(
+            width,
+            height,
+            data,
+            "local_device".to_string(),
+            self.device_name.clone(),
+        );
+        self.broadcast_message(message).await
+    }
+
+    /// 停止网络服务
+    pub async fn shutdown(&self) {
+        *self.is_running.lock().await = false;
+        
+        // 关闭所有连接
+        self.connections.lock().await.clear();
+        
+        println!("🔴 网络服务已停止");
+    }
+
+    /// 获取设备名称
+    pub fn get_device_name(&self) -> &str {
+        &self.device_name
+    }
 }